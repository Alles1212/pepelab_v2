--- conflicted
+++ resolved
@@ -1,14 +1,13 @@
-<<<<<<< HEAD
 # MedSSI Sandbox v2 – FHIR 病歷授權與領藥流程
 
-本版本依照最新需求重構了 API 與前端介面：
+本版本依照最新需求重構了 API 與前端介面，並整合實務場景與法規需求：
 
 - **身份保證等級（IAL）貼近 MyData / 健保規範**：提供 `MYDATA_LIGHT`、`NHI_CARD_PIN`、`MOICA_CERT` 三個層級，不再使用生物辨識。
 - **FHIR 結構化 Payload**：Credential 內含 `Condition` 與 `MedicationDispense` 摘要，並以 FHIR path 定義選擇性揭露欄位。
 - **病歷授權與領藥流程完全分流**：後端以 `DisclosureScope`（`MEDICAL_RECORD`、`MEDICATION_PICKUP`）區分流程，前端用大字體與按鈕導覽兩條路徑。
 - **可遺忘權與 Session 清除**：錢包可呼叫 `/api/wallet/{holder_did}/forget` 一鍵清除持有資料，驗證端可刪除 session。
 - **長者友善介面**：採分步驟面板、示例按鈕、自動填入日期、ARIA live 區域，降低操作複雜度並方便陪同家屬示範。
-- **Access Token 與 5 分鐘 QR 有效期**：所有發行端／驗證端 API 需附帶 `Authorization: Bearer <token>`，並強制 5 分鐘內使用 QR code。
+- **Access Token 與 QR 有效期**：所有發行端／驗證端 API 需附帶 `Authorization: Bearer <token>`，並強制 QR code 於 5 分鐘內使用。
 
 ## 系統架構
 ```
@@ -19,106 +18,39 @@
              └─ FastAPI Issuance ──────┴─ Verification Session Store
 ```
 
-後端採 FastAPI + in-memory store（`backend/main.py`、`backend/store.py`）。選擇性揭露政策以 `DisclosurePolicy` 列表儲存，欄位使用 FHIR 路徑；驗證流程檢查 IAL、scope、欄位範圍與資料一致性，再交由 `InsightEngine` 輸出胃炎趨勢或領藥提醒。
+後端採 FastAPI + in-memory store（`backend/main.py`、`backend/store.py`）。選擇性揭露政策以 `DisclosurePolicy` 列表儲存，欄位使用 FHIR 路徑；驗證流程檢查 IAL、scope、欄位與資料一致性，再交由 `InsightEngine` 輸出胃炎趨勢或領藥提醒。
 
-前端（`frontend/index.html`）提供三步驟導覽：
-1. **發行端**：填寫 FHIR Condition / MedicationDispense，設定兩種 scope 的揭露欄位，可先發空白 QR Code。
-2. **病患錢包**：查詢 nonce、接受或更新憑證、查看列表、執行可遺忘權。
-3. **驗證端**：分為 A. 病歷授權、B. 領藥通知，個別產生 QR Code 與送出 VP，並支援清除 session。
+## API 說明（部分）
 
-## 後端 API
 | Method | Path | 說明 |
-| --- | --- | --- |
+|--------|------|------|
 | `POST` | `/api/qrcode/data` | 發行含 FHIR 資料的憑證，需提供 disclosure policies。 |
 | `POST` | `/api/qrcode/nodata` | 發行空白憑證（僅含 scope 與欄位），供錢包後補資料。 |
 | `GET` | `/api/credential/nonce?transactionId=...` | 錢包以交易 ID 取得 nonce、模式與各 scope 的揭露欄位。 |
 | `PUT` | `/api/credential/{credential_id}/action` | 錢包接受、拒絕、撤銷或更新憑證資料。 |
-| `GET` | `/api/wallet/{holder_did}/credentials` | 查詢某 Holder DID 持有的憑證列表。 |
-| `POST` | `/api/credentials/{credential_id}/revoke` | 醫院主動撤銷憑證。 |
-| `DELETE` | `/api/credentials/{credential_id}` | 從系統移除指定憑證（可配合遺忘權）。 |
 | `DELETE` | `/api/wallet/{holder_did}/forget` | 清除某 Holder 的所有憑證／VP／驗證結果。 |
-| `GET` | `/api/did/vp/code` | 驗證端取得 QR Code，必須指定 scope 與欄位。 |
 | `POST` | `/api/did/vp/result` | 接收 VP，驗證 scope、欄位與 FHIR 值後回傳 AI insight。 |
 | `DELETE` | `/api/did/vp/session/{session_id}` | 清除驗證 session 及其結果。 |
 
-> ℹ️ 發行端端點需附帶 `Authorization: Bearer issuer-sandbox-token`（可用環境變數 `MEDSSI_ISSUER_TOKEN` 覆寫）；驗證端端點則使用 `Authorization: Bearer verifier-sandbox-token`。
+## 實務情境範例
 
-## 快速操作
-=======
-# MedSSI v2 – 病歷授權與 AI 分析原型
+1. 病患於 A 醫院完成診斷，醫院發行 VC 並設定領藥有效期三日。
+2. B 醫院或研究單位需驗證診斷資訊，建立一筆限定欄位的驗證請求。
+3. 病患查詢請求後僅揭露診斷碼與就診日期授權一次性存取。
+4. 驗證端提交 VP 至 `/verify`，取得胃炎趨勢分析與風險分數。
+5. 病患可隨時執行遺忘權，清除錢包資料，驗證端需重新申請授權。
 
-本版本重新架構 MedSSI 原型，聚焦在三個角色的互動：發行端（醫院）、驗證端（需要醫療資料的單位）以及拿卡人（病患）。系統以 FastAPI 後端模擬 Verifiable Credential (VC) 的發卡、選擇性揭露、可遺忘權與 IAL（Identity Assurance Level）檢核流程，並提供簡化的胃炎風險分析模組，展示在符合法規與隱私前提下的跨院協作。
+## 快速啟動
 
-## 系統架構重點
-- **發行端 API**：醫院經 HIS 審核後呼叫 `/api/issuers/{issuer_id}/issue` 發卡，內容僅包含就診摘要與鏈上雜湊指標，敏感報告仍儲存於院內或 MyData 平台。
-- **驗證端流程**：驗證端透過 `/api/verifiers/requests` 建立具體資料需求（含 IAL 等級、目的、可揭露欄位），請求有效期預設 30 分鐘以支持短期領藥或 AI 模型訓練。
-- **拿卡人授權**：病患於錢包前端（可沿用第一版樣板）檢視請求，透過 `/api/wallet/consents` 選擇揭露範圍或拒絕。系統自動挑選符合 IAL 的 VC 並生成僅含必要欄位的 Verifiable Presentation。
-- **AI 分析模組**：驗證端提交 VP 至 `/api/verifiers/verify` 後，後端以 deterministic 的胃炎趨勢引擎回傳風險分數與支援指標，可延伸至流感監測或反詐騙告警。
-- **可遺忘權**：病患可透過 `/api/wallet/{holder_did}/forget` 刪除快取的 VC 與 VP，驗證端需重新取得授權方能存取資料。
-
-## 目標情境
-1. 病患於 A 醫院完成診斷，醫院發行 VC 並設定領藥有效期三日。
-2. B 醫院或研究單位需要驗證病患特定診斷，建立一筆限定欄位、限定期限的驗證請求。
-3. 病患檢視請求，選擇揭露「診斷碼 + 就醫日期」範圍並授權一次性存取。
-4. 驗證端取得 VP 後，後端校驗憑證真偽、IAL 等級與未過期狀態，最後輸出胃炎趨勢風險評估。
-5. 若病患撤銷授權或到期，驗證端需重新提交請求，避免長期留存個資。
-
-## FastAPI Endpoints
-| Method | Path | 說明 |
-| --- | --- | --- |
-| `POST` | `/api/issuers/{issuer_id}/issue?holder_did=...&ial=IAL2` | 發行醫療 VC，回傳憑證識別碼與內容摘要。 |
-| `POST` | `/api/credentials/{credential_id}/revoke` | 醫院撤銷 VC（例如領藥完成或診斷更新）。 |
-| `GET` | `/api/wallet/{holder_did}/credentials` | 病患查看錢包內有效 VC。 |
-| `POST` | `/api/wallet/{holder_did}/forget` | 病患啟動可遺忘權，刪除快取 VC 與 VP。 |
-| `POST` | `/api/verifiers/requests` | 驗證端提出資料需求，需提供目的、IAL 與可選擇性揭露欄位。 |
-| `GET` | `/api/verifiers/{verifier_id}/requests` | 查看尚未到期的驗證請求。 |
-| `POST` | `/api/wallet/consents` | 病患對特定請求做出決策，並在同意時產生 VP。 |
-| `POST` | `/api/verifiers/verify` | 驗證端送交 VP，取得胃炎風險洞察與揭露欄位。 |
-
-所有資料皆以 in-memory store 模擬，可依需求改寫成資料庫或上鏈儲存，並可整合 Trust Registry、FHIR Gateway 等模組以符合實際醫療法規。
-
-## 快速體驗
->>>>>>> 66b45544
-1. **啟動後端**
+1. 啟動後端：
    ```bash
    uvicorn backend.main:app --reload
    ```
-<<<<<<< HEAD
-2. **開啟前端**
-   - 直接開啟 `frontend/index.html` 或使用 `python -m http.server 5173 --directory frontend`。
-   - 介面會自動判斷是否使用 `http://localhost:8000`。
-3. **建議 demo 流程**
-   1. 在 Step 1 按「載入示例」，使用預設的 FHIR Condition 與 MedicationDispense，送出「含資料」發卡。
-   2. Step 2 先輸入 `transaction_id` 取得 nonce，按「載入示例 Payload」再執行 `ACCEPT` 將憑證綁定到錢包。
-   3. Step 3A 先於驗證端面板輸入 Access Token，再產生病歷授權 QR Code，照示例填入 VP（診斷碼、紀錄日期、院所代碼）送出，觀察 AI 風險指標。
-   4. Step 3B 產生領藥 QR Code，送出藥品代碼、給藥天數與領藥期限，可示範提醒視窗。
-   5. 回到 Step 2 使用「清除我的資料」，驗證可遺忘權會移除憑證、VP 與結果。
+2. 開啟前端：
+   ```bash
+   python -m http.server 5173 --directory frontend
+   ```
+   或直接開啟 `frontend/index.html`
 
-## 安全性對齊重點
-- **Bearer Access Token**：模擬數位發展部沙盒流程，需先在 Swagger Authorize 中輸入發行端或驗證端 Access Token 才能呼叫對應 API，可透過環境變數替換預設值。
-- **TLS 與速率限制建議**：原型以 FastAPI 本地執行；實務部署時應透過 API Gateway 提供 TLS 1.3、每小時 3600 次限流與異常偵測。
-- **QR 有效 5 分鐘**：Credential offer 與 verification session 均限定 5 分鐘內使用，逾時需重新產生，以符合沙盒規範。
-- **UUIDv4 交易序號**：`transaction_id` 採標準 UUIDv4，方便稽核與跨系統追蹤。
-- **稽核與清除機制**：保留遺忘權、session purge 與撤銷 API，示範異常處理與資料清除流程。
-
-## 延伸與實務考量
-- **Trust Registry**：可在 `get_verification_code` 之前檢查 verifier 是否於政府註冊。
-- **MyData 串接**：`CredentialPayload` 已保留 hash 與 Profile 欄位，可改以 MyData API 取得實際報告。
-- **長期領藥**：可透過 `pickup_window_end` 與 `days_supply` 延伸為慢性處方續領提醒。
-- **合規紀錄**：若需上鏈或寫入審計系統，可擴充 `store.py` 的持久化與稽核欄位。
-=======
-2. **模擬流程**
-   - 透過 `POST /api/issuers/{issuer}/issue` 為病患 DID 發卡。
-   - 驗證端使用 `POST /api/verifiers/requests` 建立資料需求，包含多組 `allowed_scopes`（例如僅揭露診斷碼或加上醫師代碼）。
-   - 病患以 `POST /api/wallet/consents` 同意並指定要揭露的 scope，系統自動檢查 IAL 並生成 VP。
-   - 驗證端將 VP 丟給 `POST /api/verifiers/verify`，可獲得胃炎風險分數與指標。
-   - 若病患想撤銷，呼叫 `POST /api/wallet/{holder}/forget` 立即刪除快取紀錄。
-
-## 後續延伸方向
-- **持續驗證**：支援驗證端在有效期限內多次呼叫並產生審計紀錄，或使用 OAuth 互通串接 NHI 雲端。
-- **IAL 政策**：擴充 IAL 判斷邏輯，涵蓋生物辨識、FIDO2 等多因子驗證，並提供政策模組供衛福部審核。
-- **AI 模組**：替換成真實的 SVM/深度學習模型或串接醫療大數據平台，加入異常偵測以協助反詐騙。
-- **法規合規**：引入審計 API、MyData 授權通知與資料存取日誌，完整對應醫療法與個資法要求。
-
-> 本原型著重流程設計與 API 互動示例，未包含前端畫面，可沿用先前版本或自行設計 React/Vue 錢包介面。
->>>>>>> 66b45544
+3. 示範流程：
+   - 發卡 → 接收憑證 → 驗證 → 查看 AI 結果 → 執行可遺忘權